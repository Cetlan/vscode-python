// Copyright (c) Microsoft Corporation. All rights reserved.
// Licensed under the MIT License.
'use strict';
import { nbformat } from '@jupyterlab/coreutils';
import { Kernel, KernelMessage } from '@jupyterlab/services';
import { CancellationToken } from 'vscode-jsonrpc';

import { createDeferred, Deferred } from '../../client/common/utils/async';
import { noop } from '../../client/common/utils/misc';
import { ICell } from '../../client/datascience/types';
import { concatMultilineStringInput } from '../../datascience-ui/common';

//tslint:disable:no-any
interface IMessageResult {
    message: KernelMessage.IIOPubMessage | KernelMessage.IInputRequestMsg | KernelMessage.IMessage;
    haveMore: boolean;
}

interface IMessageProducer {
    produceNextMessage(): Promise<IMessageResult>;
    receiveInput(value: string): void;
}

class SimpleMessageProducer implements IMessageProducer {
    private type: KernelMessage.IOPubMessageType | KernelMessage.ShellMessageType;
    private result: any;
    private channel: string = 'iopub';

    constructor(
        type: KernelMessage.IOPubMessageType | KernelMessage.ShellMessageType,
        result: any,
        channel: string = 'iopub'
    ) {
        this.type = type;
        this.result = result;
        this.channel = channel;
    }

    public produceNextMessage(): Promise<IMessageResult> {
        return new Promise<IMessageResult>((resolve, _reject) => {
            const message =
                this.channel === 'iopub'
                    ? this.generateIOPubMessage(this.type as KernelMessage.IOPubMessageType, this.result)
                    : this.generateShellMessage(this.type as KernelMessage.ShellMessageType, this.result);
            resolve({ message: message, haveMore: false });
        });
    }

    public receiveInput(_value: string): void {
        noop();
    }

<<<<<<< HEAD
    protected generateMessage(
        msgType: KernelMessage.IOPubMessageType,
        result: any,
        _channel: string = 'iopub'
    ): KernelMessage.IIOPubMessage {
=======
    protected generateIOPubMessage(msgType: KernelMessage.IOPubMessageType, result: any): KernelMessage.IIOPubMessage {
>>>>>>> bd9615ac
        return {
            channel: 'iopub',
            header: {
                username: 'foo',
                version: '1.1',
                session: '1111111111',
                msg_id: '1.1',
                msg_type: msgType,
                date: ''
            },
            parent_header: {},
            metadata: {},
            content: result
        };
    }

    protected generateShellMessage(
        msgType: KernelMessage.ShellMessageType,
        result: any
    ): KernelMessage.IShellControlMessage {
        return {
            channel: 'shell',
            header: {
                username: 'foo',
                version: '1.1',
                session: '1111111111',
                msg_id: '1.1',
                msg_type: msgType,
                date: ''
            },
            parent_header: {},
            metadata: {},
            content: result
        };
    }

    protected generateInputMessage(): KernelMessage.IInputRequestMsg {
        return {
            channel: 'stdin',
            header: {
                username: 'foo',
                version: '1.1',
                session: '1111111111',
                msg_id: '1.1',
                msg_type: 'stdin' as any,
                date: ''
            },
            parent_header: {},
            metadata: {},
            content: {
                prompt: 'Type Something',
                password: false
            }
        };
    }

    protected generateClearMessage(wait: boolean): KernelMessage.IClearOutputMsg {
        return {
            channel: 'iopub',
            header: {
                username: 'foo',
                version: '1.1',
                session: '1111111111',
                msg_id: '1.1',
                msg_type: 'clear_output',
                date: ''
            },
            parent_header: {},
            metadata: {},
            content: {
                wait
            }
        };
    }
}

class OutputMessageProducer extends SimpleMessageProducer {
    private output: nbformat.IOutput;
    private cancelToken: CancellationToken;
    private waitingForInput: Deferred<string> | undefined;

    constructor(output: nbformat.IOutput, cancelToken: CancellationToken) {
        super(output.output_type as KernelMessage.IOPubMessageType, output);
        this.output = output;
        this.cancelToken = cancelToken;
    }

    public async produceNextMessage(): Promise<IMessageResult> {
        // Special case the 'generator' cell that returns a function
        // to generate output.
        if (this.output.output_type === 'generator') {
            const resultEntry = <any>this.output.resultGenerator;
            const resultGenerator = resultEntry as (
                t: CancellationToken
            ) => Promise<{ result: nbformat.IStream; haveMore: boolean }>;
            if (resultGenerator) {
                const streamResult = await resultGenerator(this.cancelToken);
                return {
                    message: this.generateIOPubMessage(streamResult.result.output_type, streamResult.result),
                    haveMore: streamResult.haveMore
                };
            }
        } else if (this.output.output_type === 'input') {
            if (this.waitingForInput) {
                await this.waitingForInput.promise;
                this.waitingForInput = undefined;
                return {
                    message: this.generateDummyMessage(),
                    haveMore: false
                };
            } else {
                this.waitingForInput = createDeferred<string>();
                return {
                    message: this.generateInputMessage(),
                    haveMore: this.waitingForInput !== undefined
                };
            }
        } else if (this.output.output_type === 'clear_true') {
            // Generate a clear message
            return {
                message: this.generateClearMessage(true),
                haveMore: false
            };
        }

        return super.produceNextMessage();
    }

    public receiveInput(value: string) {
        if (this.waitingForInput) {
            this.waitingForInput.resolve(value);
        }
    }

    private generateDummyMessage(): KernelMessage.IMessage {
        return {
            channel: 'shell',
            header: {
                username: 'foo',
                version: '1.1',
                session: '1111111111',
                msg_id: '1.1',
                msg_type: 'stdin' as any
            },
            parent_header: {},
            metadata: {},
            content: {}
        } as any;
    }
}

// tslint:disable:no-any no-http-string no-multiline-string max-func-body-length
export class MockJupyterRequest implements Kernel.IFuture<any, any> {
    public msg: KernelMessage.IShellMessage;
    public onReply: (msg: KernelMessage.IShellMessage) => void | PromiseLike<void>;
    public onStdin: (msg: KernelMessage.IStdinMessage) => void | PromiseLike<void>;
    public onIOPub: (msg: KernelMessage.IIOPubMessage) => void | PromiseLike<void>;
    public isDisposed: boolean = false;

    private deferred: Deferred<KernelMessage.IShellMessage> = createDeferred<KernelMessage.IShellMessage>();
    private executionCount: number;
    private cell: ICell;
    private cancelToken: CancellationToken;
    private currentProducer: IMessageProducer | undefined;

    constructor(cell: ICell, delay: number, executionCount: number, cancelToken: CancellationToken) {
        // Save our execution count, this is like our id
        this.executionCount = executionCount;
        this.cell = cell;
        this.cancelToken = cancelToken;

        // Because the base type was implemented without undefined on unset items, we
        // need to set all items for hygiene to work.
        this.msg = {
            channel: 'shell',
            header: {
                username: 'foo',
                version: '1.1',
                session: '1111111111',
                msg_id: '1.1',
                msg_type: ('shell' as any) as KernelMessage.ShellMessageType,
                date: ''
            },
            parent_header: {},
            metadata: {},
            content: {}
        };
        this.onIOPub = noop;
        this.onReply = noop;
        this.onStdin = noop;

        // Start our sequence of events that is our cell running
        this.executeRequest(delay);
    }

    public get done(): Promise<KernelMessage.IShellMessage> {
        return this.deferred.promise;
    }
    public registerMessageHook(_hook: (msg: KernelMessage.IIOPubMessage) => boolean | PromiseLike<boolean>): void {
        noop();
    }
    public removeMessageHook(_hook: (msg: KernelMessage.IIOPubMessage) => boolean | PromiseLike<boolean>): void {
        noop();
    }
    public sendInputReply(content: KernelMessage.IInputReply): void {
        if (this.currentProducer) {
            this.currentProducer.receiveInput(content.value);
        }
    }
    public dispose(): void {
        if (!this.isDisposed) {
            this.isDisposed = true;
        }
    }

    private executeRequest(delay: number) {
        // The order of messages should be:
        // 1 - Status busy
        // 2 - Execute input
        // 3 - N - Results/output
        // N + 1 - Status idle

        // Create message producers for output first.
        const outputs = this.cell.data.outputs as nbformat.IOutput[];
        const outputProducers = outputs.map(
            o => new OutputMessageProducer({ ...o, execution_count: this.executionCount }, this.cancelToken)
        );

        // Then combine those into an array of producers for the rest of the messages
        const producers = [
            new SimpleMessageProducer('status', { execution_state: 'busy' }),
            new SimpleMessageProducer('execute_input', {
                code: concatMultilineStringInput(this.cell.data.source),
                execution_count: this.executionCount
            }),
            ...outputProducers,
            new SimpleMessageProducer('status', { execution_state: 'idle' })
        ];

        // Then send these until we're done
        this.sendMessages(producers, delay);
    }

    private sendMessages(producers: IMessageProducer[], delay: number) {
        if (producers && producers.length > 0) {
            // We have another producer, after a delay produce the next
            // message
            const producer = producers[0];
            this.currentProducer = producer;
            setTimeout(() => {
                // Produce the next message
                producer
                    .produceNextMessage()
                    .then(r => {
                        // If there's a message, send it.
                        if (r.message && r.message.channel === 'iopub' && this.onIOPub) {
                            this.onIOPub(r.message as KernelMessage.IIOPubMessage);
                        } else if (r.message && r.message.channel === 'stdin' && this.onStdin) {
                            this.onStdin(r.message as KernelMessage.IStdinMessage);
                        }

                        // Move onto the next producer if allowed
                        if (!this.cancelToken.isCancellationRequested) {
                            if (r.haveMore) {
                                this.sendMessages(producers, delay);
                            } else {
                                this.sendMessages(producers.slice(1), delay);
                            }
                        }
                    })
                    .ignoreErrors();
            }, delay);
        } else {
            this.currentProducer = undefined;
            // No more messages, send the execute reply message
            const replyProducer = new SimpleMessageProducer(
                'execute_reply',
                { execution_count: this.executionCount },
                'shell'
            );
            replyProducer
                .produceNextMessage()
                .then(r => {
                    this.onReply((<any>r.message) as KernelMessage.IShellMessage);
                })
                .ignoreErrors();

            // Then the done message
            const shellProducer = new SimpleMessageProducer('done' as any, { status: 'success' }, 'shell');
            shellProducer
                .produceNextMessage()
                .then(r => {
                    this.deferred.resolve((<any>r.message) as KernelMessage.IShellMessage);
                })
                .ignoreErrors();
        }
    }
}
<|MERGE_RESOLUTION|>--- conflicted
+++ resolved
@@ -1,359 +1,351 @@
-// Copyright (c) Microsoft Corporation. All rights reserved.
-// Licensed under the MIT License.
-'use strict';
-import { nbformat } from '@jupyterlab/coreutils';
-import { Kernel, KernelMessage } from '@jupyterlab/services';
-import { CancellationToken } from 'vscode-jsonrpc';
-
-import { createDeferred, Deferred } from '../../client/common/utils/async';
-import { noop } from '../../client/common/utils/misc';
-import { ICell } from '../../client/datascience/types';
-import { concatMultilineStringInput } from '../../datascience-ui/common';
-
-//tslint:disable:no-any
-interface IMessageResult {
-    message: KernelMessage.IIOPubMessage | KernelMessage.IInputRequestMsg | KernelMessage.IMessage;
-    haveMore: boolean;
-}
-
-interface IMessageProducer {
-    produceNextMessage(): Promise<IMessageResult>;
-    receiveInput(value: string): void;
-}
-
-class SimpleMessageProducer implements IMessageProducer {
-    private type: KernelMessage.IOPubMessageType | KernelMessage.ShellMessageType;
-    private result: any;
-    private channel: string = 'iopub';
-
-    constructor(
-        type: KernelMessage.IOPubMessageType | KernelMessage.ShellMessageType,
-        result: any,
-        channel: string = 'iopub'
-    ) {
-        this.type = type;
-        this.result = result;
-        this.channel = channel;
-    }
-
-    public produceNextMessage(): Promise<IMessageResult> {
-        return new Promise<IMessageResult>((resolve, _reject) => {
-            const message =
-                this.channel === 'iopub'
-                    ? this.generateIOPubMessage(this.type as KernelMessage.IOPubMessageType, this.result)
-                    : this.generateShellMessage(this.type as KernelMessage.ShellMessageType, this.result);
-            resolve({ message: message, haveMore: false });
-        });
-    }
-
-    public receiveInput(_value: string): void {
-        noop();
-    }
-
-<<<<<<< HEAD
-    protected generateMessage(
-        msgType: KernelMessage.IOPubMessageType,
-        result: any,
-        _channel: string = 'iopub'
-    ): KernelMessage.IIOPubMessage {
-=======
-    protected generateIOPubMessage(msgType: KernelMessage.IOPubMessageType, result: any): KernelMessage.IIOPubMessage {
->>>>>>> bd9615ac
-        return {
-            channel: 'iopub',
-            header: {
-                username: 'foo',
-                version: '1.1',
-                session: '1111111111',
-                msg_id: '1.1',
-                msg_type: msgType,
-                date: ''
-            },
-            parent_header: {},
-            metadata: {},
-            content: result
-        };
-    }
-
-    protected generateShellMessage(
-        msgType: KernelMessage.ShellMessageType,
-        result: any
-    ): KernelMessage.IShellControlMessage {
-        return {
-            channel: 'shell',
-            header: {
-                username: 'foo',
-                version: '1.1',
-                session: '1111111111',
-                msg_id: '1.1',
-                msg_type: msgType,
-                date: ''
-            },
-            parent_header: {},
-            metadata: {},
-            content: result
-        };
-    }
-
-    protected generateInputMessage(): KernelMessage.IInputRequestMsg {
-        return {
-            channel: 'stdin',
-            header: {
-                username: 'foo',
-                version: '1.1',
-                session: '1111111111',
-                msg_id: '1.1',
-                msg_type: 'stdin' as any,
-                date: ''
-            },
-            parent_header: {},
-            metadata: {},
-            content: {
-                prompt: 'Type Something',
-                password: false
-            }
-        };
-    }
-
-    protected generateClearMessage(wait: boolean): KernelMessage.IClearOutputMsg {
-        return {
-            channel: 'iopub',
-            header: {
-                username: 'foo',
-                version: '1.1',
-                session: '1111111111',
-                msg_id: '1.1',
-                msg_type: 'clear_output',
-                date: ''
-            },
-            parent_header: {},
-            metadata: {},
-            content: {
-                wait
-            }
-        };
-    }
-}
-
-class OutputMessageProducer extends SimpleMessageProducer {
-    private output: nbformat.IOutput;
-    private cancelToken: CancellationToken;
-    private waitingForInput: Deferred<string> | undefined;
-
-    constructor(output: nbformat.IOutput, cancelToken: CancellationToken) {
-        super(output.output_type as KernelMessage.IOPubMessageType, output);
-        this.output = output;
-        this.cancelToken = cancelToken;
-    }
-
-    public async produceNextMessage(): Promise<IMessageResult> {
-        // Special case the 'generator' cell that returns a function
-        // to generate output.
-        if (this.output.output_type === 'generator') {
-            const resultEntry = <any>this.output.resultGenerator;
-            const resultGenerator = resultEntry as (
-                t: CancellationToken
-            ) => Promise<{ result: nbformat.IStream; haveMore: boolean }>;
-            if (resultGenerator) {
-                const streamResult = await resultGenerator(this.cancelToken);
-                return {
-                    message: this.generateIOPubMessage(streamResult.result.output_type, streamResult.result),
-                    haveMore: streamResult.haveMore
-                };
-            }
-        } else if (this.output.output_type === 'input') {
-            if (this.waitingForInput) {
-                await this.waitingForInput.promise;
-                this.waitingForInput = undefined;
-                return {
-                    message: this.generateDummyMessage(),
-                    haveMore: false
-                };
-            } else {
-                this.waitingForInput = createDeferred<string>();
-                return {
-                    message: this.generateInputMessage(),
-                    haveMore: this.waitingForInput !== undefined
-                };
-            }
-        } else if (this.output.output_type === 'clear_true') {
-            // Generate a clear message
-            return {
-                message: this.generateClearMessage(true),
-                haveMore: false
-            };
-        }
-
-        return super.produceNextMessage();
-    }
-
-    public receiveInput(value: string) {
-        if (this.waitingForInput) {
-            this.waitingForInput.resolve(value);
-        }
-    }
-
-    private generateDummyMessage(): KernelMessage.IMessage {
-        return {
-            channel: 'shell',
-            header: {
-                username: 'foo',
-                version: '1.1',
-                session: '1111111111',
-                msg_id: '1.1',
-                msg_type: 'stdin' as any
-            },
-            parent_header: {},
-            metadata: {},
-            content: {}
-        } as any;
-    }
-}
-
-// tslint:disable:no-any no-http-string no-multiline-string max-func-body-length
-export class MockJupyterRequest implements Kernel.IFuture<any, any> {
-    public msg: KernelMessage.IShellMessage;
-    public onReply: (msg: KernelMessage.IShellMessage) => void | PromiseLike<void>;
-    public onStdin: (msg: KernelMessage.IStdinMessage) => void | PromiseLike<void>;
-    public onIOPub: (msg: KernelMessage.IIOPubMessage) => void | PromiseLike<void>;
-    public isDisposed: boolean = false;
-
-    private deferred: Deferred<KernelMessage.IShellMessage> = createDeferred<KernelMessage.IShellMessage>();
-    private executionCount: number;
-    private cell: ICell;
-    private cancelToken: CancellationToken;
-    private currentProducer: IMessageProducer | undefined;
-
-    constructor(cell: ICell, delay: number, executionCount: number, cancelToken: CancellationToken) {
-        // Save our execution count, this is like our id
-        this.executionCount = executionCount;
-        this.cell = cell;
-        this.cancelToken = cancelToken;
-
-        // Because the base type was implemented without undefined on unset items, we
-        // need to set all items for hygiene to work.
-        this.msg = {
-            channel: 'shell',
-            header: {
-                username: 'foo',
-                version: '1.1',
-                session: '1111111111',
-                msg_id: '1.1',
-                msg_type: ('shell' as any) as KernelMessage.ShellMessageType,
-                date: ''
-            },
-            parent_header: {},
-            metadata: {},
-            content: {}
-        };
-        this.onIOPub = noop;
-        this.onReply = noop;
-        this.onStdin = noop;
-
-        // Start our sequence of events that is our cell running
-        this.executeRequest(delay);
-    }
-
-    public get done(): Promise<KernelMessage.IShellMessage> {
-        return this.deferred.promise;
-    }
-    public registerMessageHook(_hook: (msg: KernelMessage.IIOPubMessage) => boolean | PromiseLike<boolean>): void {
-        noop();
-    }
-    public removeMessageHook(_hook: (msg: KernelMessage.IIOPubMessage) => boolean | PromiseLike<boolean>): void {
-        noop();
-    }
-    public sendInputReply(content: KernelMessage.IInputReply): void {
-        if (this.currentProducer) {
-            this.currentProducer.receiveInput(content.value);
-        }
-    }
-    public dispose(): void {
-        if (!this.isDisposed) {
-            this.isDisposed = true;
-        }
-    }
-
-    private executeRequest(delay: number) {
-        // The order of messages should be:
-        // 1 - Status busy
-        // 2 - Execute input
-        // 3 - N - Results/output
-        // N + 1 - Status idle
-
-        // Create message producers for output first.
-        const outputs = this.cell.data.outputs as nbformat.IOutput[];
-        const outputProducers = outputs.map(
-            o => new OutputMessageProducer({ ...o, execution_count: this.executionCount }, this.cancelToken)
-        );
-
-        // Then combine those into an array of producers for the rest of the messages
-        const producers = [
-            new SimpleMessageProducer('status', { execution_state: 'busy' }),
-            new SimpleMessageProducer('execute_input', {
-                code: concatMultilineStringInput(this.cell.data.source),
-                execution_count: this.executionCount
-            }),
-            ...outputProducers,
-            new SimpleMessageProducer('status', { execution_state: 'idle' })
-        ];
-
-        // Then send these until we're done
-        this.sendMessages(producers, delay);
-    }
-
-    private sendMessages(producers: IMessageProducer[], delay: number) {
-        if (producers && producers.length > 0) {
-            // We have another producer, after a delay produce the next
-            // message
-            const producer = producers[0];
-            this.currentProducer = producer;
-            setTimeout(() => {
-                // Produce the next message
-                producer
-                    .produceNextMessage()
-                    .then(r => {
-                        // If there's a message, send it.
-                        if (r.message && r.message.channel === 'iopub' && this.onIOPub) {
-                            this.onIOPub(r.message as KernelMessage.IIOPubMessage);
-                        } else if (r.message && r.message.channel === 'stdin' && this.onStdin) {
-                            this.onStdin(r.message as KernelMessage.IStdinMessage);
-                        }
-
-                        // Move onto the next producer if allowed
-                        if (!this.cancelToken.isCancellationRequested) {
-                            if (r.haveMore) {
-                                this.sendMessages(producers, delay);
-                            } else {
-                                this.sendMessages(producers.slice(1), delay);
-                            }
-                        }
-                    })
-                    .ignoreErrors();
-            }, delay);
-        } else {
-            this.currentProducer = undefined;
-            // No more messages, send the execute reply message
-            const replyProducer = new SimpleMessageProducer(
-                'execute_reply',
-                { execution_count: this.executionCount },
-                'shell'
-            );
-            replyProducer
-                .produceNextMessage()
-                .then(r => {
-                    this.onReply((<any>r.message) as KernelMessage.IShellMessage);
-                })
-                .ignoreErrors();
-
-            // Then the done message
-            const shellProducer = new SimpleMessageProducer('done' as any, { status: 'success' }, 'shell');
-            shellProducer
-                .produceNextMessage()
-                .then(r => {
-                    this.deferred.resolve((<any>r.message) as KernelMessage.IShellMessage);
-                })
-                .ignoreErrors();
-        }
-    }
-}
+// Copyright (c) Microsoft Corporation. All rights reserved.
+// Licensed under the MIT License.
+'use strict';
+import { nbformat } from '@jupyterlab/coreutils';
+import { Kernel, KernelMessage } from '@jupyterlab/services';
+import { CancellationToken } from 'vscode-jsonrpc';
+
+import { createDeferred, Deferred } from '../../client/common/utils/async';
+import { noop } from '../../client/common/utils/misc';
+import { ICell } from '../../client/datascience/types';
+import { concatMultilineStringInput } from '../../datascience-ui/common';
+
+//tslint:disable:no-any
+interface IMessageResult {
+    message: KernelMessage.IIOPubMessage | KernelMessage.IInputRequestMsg | KernelMessage.IMessage;
+    haveMore: boolean;
+}
+
+interface IMessageProducer {
+    produceNextMessage(): Promise<IMessageResult>;
+    receiveInput(value: string): void;
+}
+
+class SimpleMessageProducer implements IMessageProducer {
+    private type: KernelMessage.IOPubMessageType | KernelMessage.ShellMessageType;
+    private result: any;
+    private channel: string = 'iopub';
+
+    constructor(
+        type: KernelMessage.IOPubMessageType | KernelMessage.ShellMessageType,
+        result: any,
+        channel: string = 'iopub'
+    ) {
+        this.type = type;
+        this.result = result;
+        this.channel = channel;
+    }
+
+    public produceNextMessage(): Promise<IMessageResult> {
+        return new Promise<IMessageResult>((resolve, _reject) => {
+            const message =
+                this.channel === 'iopub'
+                    ? this.generateIOPubMessage(this.type as KernelMessage.IOPubMessageType, this.result)
+                    : this.generateShellMessage(this.type as KernelMessage.ShellMessageType, this.result);
+            resolve({ message: message, haveMore: false });
+        });
+    }
+
+    public receiveInput(_value: string): void {
+        noop();
+    }
+
+    protected generateIOPubMessage(msgType: KernelMessage.IOPubMessageType, result: any): KernelMessage.IIOPubMessage {
+        return {
+            channel: 'iopub',
+            header: {
+                username: 'foo',
+                version: '1.1',
+                session: '1111111111',
+                msg_id: '1.1',
+                msg_type: msgType,
+                date: ''
+            },
+            parent_header: {},
+            metadata: {},
+            content: result
+        };
+    }
+
+    protected generateShellMessage(
+        msgType: KernelMessage.ShellMessageType,
+        result: any
+    ): KernelMessage.IShellControlMessage {
+        return {
+            channel: 'shell',
+            header: {
+                username: 'foo',
+                version: '1.1',
+                session: '1111111111',
+                msg_id: '1.1',
+                msg_type: msgType,
+                date: ''
+            },
+            parent_header: {},
+            metadata: {},
+            content: result
+        };
+    }
+
+    protected generateInputMessage(): KernelMessage.IInputRequestMsg {
+        return {
+            channel: 'stdin',
+            header: {
+                username: 'foo',
+                version: '1.1',
+                session: '1111111111',
+                msg_id: '1.1',
+                msg_type: 'stdin' as any,
+                date: ''
+            },
+            parent_header: {},
+            metadata: {},
+            content: {
+                prompt: 'Type Something',
+                password: false
+            }
+        };
+    }
+
+    protected generateClearMessage(wait: boolean): KernelMessage.IClearOutputMsg {
+        return {
+            channel: 'iopub',
+            header: {
+                username: 'foo',
+                version: '1.1',
+                session: '1111111111',
+                msg_id: '1.1',
+                msg_type: 'clear_output',
+                date: ''
+            },
+            parent_header: {},
+            metadata: {},
+            content: {
+                wait
+            }
+        };
+    }
+}
+
+class OutputMessageProducer extends SimpleMessageProducer {
+    private output: nbformat.IOutput;
+    private cancelToken: CancellationToken;
+    private waitingForInput: Deferred<string> | undefined;
+
+    constructor(output: nbformat.IOutput, cancelToken: CancellationToken) {
+        super(output.output_type as KernelMessage.IOPubMessageType, output);
+        this.output = output;
+        this.cancelToken = cancelToken;
+    }
+
+    public async produceNextMessage(): Promise<IMessageResult> {
+        // Special case the 'generator' cell that returns a function
+        // to generate output.
+        if (this.output.output_type === 'generator') {
+            const resultEntry = <any>this.output.resultGenerator;
+            const resultGenerator = resultEntry as (
+                t: CancellationToken
+            ) => Promise<{ result: nbformat.IStream; haveMore: boolean }>;
+            if (resultGenerator) {
+                const streamResult = await resultGenerator(this.cancelToken);
+                return {
+                    message: this.generateIOPubMessage(streamResult.result.output_type, streamResult.result),
+                    haveMore: streamResult.haveMore
+                };
+            }
+        } else if (this.output.output_type === 'input') {
+            if (this.waitingForInput) {
+                await this.waitingForInput.promise;
+                this.waitingForInput = undefined;
+                return {
+                    message: this.generateDummyMessage(),
+                    haveMore: false
+                };
+            } else {
+                this.waitingForInput = createDeferred<string>();
+                return {
+                    message: this.generateInputMessage(),
+                    haveMore: this.waitingForInput !== undefined
+                };
+            }
+        } else if (this.output.output_type === 'clear_true') {
+            // Generate a clear message
+            return {
+                message: this.generateClearMessage(true),
+                haveMore: false
+            };
+        }
+
+        return super.produceNextMessage();
+    }
+
+    public receiveInput(value: string) {
+        if (this.waitingForInput) {
+            this.waitingForInput.resolve(value);
+        }
+    }
+
+    private generateDummyMessage(): KernelMessage.IMessage {
+        return {
+            channel: 'shell',
+            header: {
+                username: 'foo',
+                version: '1.1',
+                session: '1111111111',
+                msg_id: '1.1',
+                msg_type: 'stdin' as any
+            },
+            parent_header: {},
+            metadata: {},
+            content: {}
+        } as any;
+    }
+}
+
+// tslint:disable:no-any no-http-string no-multiline-string max-func-body-length
+export class MockJupyterRequest implements Kernel.IFuture<any, any> {
+    public msg: KernelMessage.IShellMessage;
+    public onReply: (msg: KernelMessage.IShellMessage) => void | PromiseLike<void>;
+    public onStdin: (msg: KernelMessage.IStdinMessage) => void | PromiseLike<void>;
+    public onIOPub: (msg: KernelMessage.IIOPubMessage) => void | PromiseLike<void>;
+    public isDisposed: boolean = false;
+
+    private deferred: Deferred<KernelMessage.IShellMessage> = createDeferred<KernelMessage.IShellMessage>();
+    private executionCount: number;
+    private cell: ICell;
+    private cancelToken: CancellationToken;
+    private currentProducer: IMessageProducer | undefined;
+
+    constructor(cell: ICell, delay: number, executionCount: number, cancelToken: CancellationToken) {
+        // Save our execution count, this is like our id
+        this.executionCount = executionCount;
+        this.cell = cell;
+        this.cancelToken = cancelToken;
+
+        // Because the base type was implemented without undefined on unset items, we
+        // need to set all items for hygiene to work.
+        this.msg = {
+            channel: 'shell',
+            header: {
+                username: 'foo',
+                version: '1.1',
+                session: '1111111111',
+                msg_id: '1.1',
+                msg_type: ('shell' as any) as KernelMessage.ShellMessageType,
+                date: ''
+            },
+            parent_header: {},
+            metadata: {},
+            content: {}
+        };
+        this.onIOPub = noop;
+        this.onReply = noop;
+        this.onStdin = noop;
+
+        // Start our sequence of events that is our cell running
+        this.executeRequest(delay);
+    }
+
+    public get done(): Promise<KernelMessage.IShellMessage> {
+        return this.deferred.promise;
+    }
+    public registerMessageHook(_hook: (msg: KernelMessage.IIOPubMessage) => boolean | PromiseLike<boolean>): void {
+        noop();
+    }
+    public removeMessageHook(_hook: (msg: KernelMessage.IIOPubMessage) => boolean | PromiseLike<boolean>): void {
+        noop();
+    }
+    public sendInputReply(content: KernelMessage.IInputReply): void {
+        if (this.currentProducer) {
+            this.currentProducer.receiveInput(content.value);
+        }
+    }
+    public dispose(): void {
+        if (!this.isDisposed) {
+            this.isDisposed = true;
+        }
+    }
+
+    private executeRequest(delay: number) {
+        // The order of messages should be:
+        // 1 - Status busy
+        // 2 - Execute input
+        // 3 - N - Results/output
+        // N + 1 - Status idle
+
+        // Create message producers for output first.
+        const outputs = this.cell.data.outputs as nbformat.IOutput[];
+        const outputProducers = outputs.map(
+            o => new OutputMessageProducer({ ...o, execution_count: this.executionCount }, this.cancelToken)
+        );
+
+        // Then combine those into an array of producers for the rest of the messages
+        const producers = [
+            new SimpleMessageProducer('status', { execution_state: 'busy' }),
+            new SimpleMessageProducer('execute_input', {
+                code: concatMultilineStringInput(this.cell.data.source),
+                execution_count: this.executionCount
+            }),
+            ...outputProducers,
+            new SimpleMessageProducer('status', { execution_state: 'idle' })
+        ];
+
+        // Then send these until we're done
+        this.sendMessages(producers, delay);
+    }
+
+    private sendMessages(producers: IMessageProducer[], delay: number) {
+        if (producers && producers.length > 0) {
+            // We have another producer, after a delay produce the next
+            // message
+            const producer = producers[0];
+            this.currentProducer = producer;
+            setTimeout(() => {
+                // Produce the next message
+                producer
+                    .produceNextMessage()
+                    .then(r => {
+                        // If there's a message, send it.
+                        if (r.message && r.message.channel === 'iopub' && this.onIOPub) {
+                            this.onIOPub(r.message as KernelMessage.IIOPubMessage);
+                        } else if (r.message && r.message.channel === 'stdin' && this.onStdin) {
+                            this.onStdin(r.message as KernelMessage.IStdinMessage);
+                        }
+
+                        // Move onto the next producer if allowed
+                        if (!this.cancelToken.isCancellationRequested) {
+                            if (r.haveMore) {
+                                this.sendMessages(producers, delay);
+                            } else {
+                                this.sendMessages(producers.slice(1), delay);
+                            }
+                        }
+                    })
+                    .ignoreErrors();
+            }, delay);
+        } else {
+            this.currentProducer = undefined;
+            // No more messages, send the execute reply message
+            const replyProducer = new SimpleMessageProducer(
+                'execute_reply',
+                { execution_count: this.executionCount },
+                'shell'
+            );
+            replyProducer
+                .produceNextMessage()
+                .then(r => {
+                    this.onReply((<any>r.message) as KernelMessage.IShellMessage);
+                })
+                .ignoreErrors();
+
+            // Then the done message
+            const shellProducer = new SimpleMessageProducer('done' as any, { status: 'success' }, 'shell');
+            shellProducer
+                .produceNextMessage()
+                .then(r => {
+                    this.deferred.resolve((<any>r.message) as KernelMessage.IShellMessage);
+                })
+                .ignoreErrors();
+        }
+    }
+}