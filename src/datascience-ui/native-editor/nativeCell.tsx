--- conflicted
+++ resolved
@@ -586,12 +586,9 @@
                         keyDown={this.keyDownInput}
                         showLineNumbers={this.props.cellVM.showLineNumbers}
                         font={this.props.font}
-<<<<<<< HEAD
                         disableUndoStack={true}
                         codeVersion={this.props.cellVM.codeVersion ? this.props.cellVM.codeVersion : 1}
-=======
                         focusPending={this.props.focusPending}
->>>>>>> d2725aae
                     />
                 </div>
             );
