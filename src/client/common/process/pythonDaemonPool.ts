// Copyright (c) Microsoft Corporation. All rights reserved.
// Licensed under the MIT License.
import { ChildProcess } from 'child_process';
import * as path from 'path';
import {
    createMessageConnection,
    MessageConnection,
    RequestType,
    StreamMessageReader,
    StreamMessageWriter
} from 'vscode-jsonrpc';

import { EXTENSION_ROOT_DIR } from '../../constants';
import { PYTHON_WARNINGS } from '../constants';
import { traceDecorators, traceError } from '../logger';
import { IDisposableRegistry } from '../types';
import { createDeferred, sleep } from '../utils/async';
import { noop } from '../utils/misc';
import { StopWatch } from '../utils/stopWatch';
import { ProcessService } from './proc';
import { PythonDaemonExecutionService } from './pythonDaemon';
import {
    DaemonExecutionFactoryCreationOptions,
    ExecutionResult,
    InterpreterInfomation,
    IProcessLogger,
    IPythonDaemonExecutionService,
    IPythonExecutionService,
    ObservableExecutionResult,
    PythonExecutionInfo,
    SpawnOptions
} from './types';

type DaemonType = 'StandardDaemon' | 'ObservableDaemon';

export class PythonDaemonExecutionServicePool implements IPythonDaemonExecutionService {
    private readonly daemons: IPythonDaemonExecutionService[] = [];
    private readonly observableDaemons: IPythonDaemonExecutionService[] = [];
    private readonly envVariables: NodeJS.ProcessEnv;
    private readonly pythonPath: string;
    constructor(
        private readonly logger: IProcessLogger,
        private readonly disposables: IDisposableRegistry,
        private readonly options: DaemonExecutionFactoryCreationOptions,
        private readonly pythonExecutionService: IPythonExecutionService,
        private readonly activatedEnvVariables?: NodeJS.ProcessEnv,
        private readonly timeoutWaitingForDaemon: number = 1_000
    ) {
        if (!options.pythonPath) {
            throw new Error('options.pythonPath is empty when it shoud not be');
        }
        this.pythonPath = options.pythonPath;
        // Setup environment variables for the daemon.
        // The daemon must have access to the Python Module that'll run the daemon
        // & also access to a Python package used for the JSON rpc comms.
        const envPythonPath = `${path.join(EXTENSION_ROOT_DIR, 'pythonFiles')}${path.delimiter}${path.join(
            EXTENSION_ROOT_DIR,
            'pythonFiles',
            'lib',
            'python'
        )}`;
        this.envVariables = this.activatedEnvVariables ? { ...this.activatedEnvVariables } : { ...process.env };
        this.envVariables.PYTHONPATH = this.envVariables.PYTHONPATH
            ? `${this.envVariables.PYTHONPATH}${path.delimiter}${envPythonPath}`
            : envPythonPath;
        this.envVariables.PYTHONUNBUFFERED = '1';

        // Always ignore warnings as the user should never see the output of the daemon running
        this.envVariables[PYTHON_WARNINGS] = 'ignore';
    }
    public async initialize() {
        const promises = Promise.all(
<<<<<<< HEAD
            // tslint:disable-next-line: prefer-array-literal
            [...new Array(this.options.daemonCount ?? 2).keys()].map(() => this.addDaemonService('StandardDaemon'))
        );
        const promises2 = Promise.all(
            // tslint:disable-next-line: prefer-array-literal
            [...new Array(this.options.observableDaemonCount ?? 1).keys()].map(() =>
                this.addDaemonService('ObservableDaemon')
            )
=======
            [
                // tslint:disable-next-line: prefer-array-literal
                ...new Array(this.options.daemonCount ?? 2).keys()
            ].map(() => this.addDaemonService('StandardDaemon'))
        );
        const promises2 = Promise.all(
            [
                // tslint:disable-next-line: prefer-array-literal
                ...new Array(this.options.observableDaemonCount ?? 1).keys()
            ].map(() => this.addDaemonService('ObservableDaemon'))
>>>>>>> bd9615ac
        );

        await Promise.all([promises, promises2]);
    }
    public dispose() {
        noop();
    }
    public async getInterpreterInformation(): Promise<InterpreterInfomation | undefined> {
        const msg = { args: ['GetPythonVersion'] };
        return this.wrapCall(daemon => daemon.getInterpreterInformation(), msg);
    }
    public async getExecutablePath(): Promise<string> {
        const msg = { args: ['getExecutablePath'] };
        return this.wrapCall(daemon => daemon.getExecutablePath(), msg);
    }
    public getExecutionInfo(args: string[]): PythonExecutionInfo {
        return this.pythonExecutionService.getExecutionInfo(args);
    }
    public async isModuleInstalled(moduleName: string): Promise<boolean> {
        const msg = { args: ['-m', moduleName] };
        return this.wrapCall(daemon => daemon.isModuleInstalled(moduleName), msg);
    }
    public async exec(args: string[], options: SpawnOptions): Promise<ExecutionResult<string>> {
        const msg = { args, options };
        return this.wrapCall(daemon => daemon.exec(args, options), msg);
    }
    public async execModule(
        moduleName: string,
        args: string[],
        options: SpawnOptions
    ): Promise<ExecutionResult<string>> {
        const msg = { args: ['-m', moduleName].concat(args), options };
        return this.wrapCall(daemon => daemon.execModule(moduleName, args, options), msg);
    }
    public execObservable(args: string[], options: SpawnOptions): ObservableExecutionResult<string> {
        const msg = { args, options };
        return this.wrapObservableCall(daemon => daemon.execObservable(args, options), msg);
    }
    public execModuleObservable(
        moduleName: string,
        args: string[],
        options: SpawnOptions
    ): ObservableExecutionResult<string> {
        const msg = { args: ['-m', moduleName].concat(args), options };
        return this.wrapObservableCall(daemon => daemon.execModuleObservable(moduleName, args, options), msg);
    }
    /**
     * Protected so we can override for testing purposes.
     *
     * @protected
     * @param {ChildProcess} proc
     * @returns
     * @memberof PythonDaemonExecutionServicePool
     */
    protected createConnection(proc: ChildProcess) {
        return createMessageConnection(new StreamMessageReader(proc.stdout), new StreamMessageWriter(proc.stdin));
    }
    @traceDecorators.error('Failed to create daemon')
    protected async createDaemonServices(): Promise<IPythonDaemonExecutionService> {
        const loggingArgs: string[] = ['-v']; // Log information messages or greater (see daemon.__main__.py for options).
        const args = (this.options.daemonModule ? [`--daemon-module=${this.options.daemonModule}`] : []).concat(
            loggingArgs
        );
        const env = this.envVariables;
        const daemonProc = this.pythonExecutionService!.execModuleObservable('datascience.daemon', args, { env });
        if (!daemonProc.proc) {
            throw new Error('Failed to create Daemon Proc');
        }
        const connection = this.createConnection(daemonProc.proc);

        connection.listen();
        let stdError = '';
        let procEndEx: Error | undefined;
        daemonProc.proc.stderr.on('data', (data: string | Buffer) => {
            data = typeof data === 'string' ? data : data.toString('utf8');
            stdError += data;
        });
        daemonProc.proc.on('error', ex => (procEndEx = ex));

        try {
            await this.testDaemon(connection);

            const cls = this.options.daemonClass ?? PythonDaemonExecutionService;
            const instance = new cls(this.pythonExecutionService, this.pythonPath, daemonProc.proc, connection);
            if (instance instanceof PythonDaemonExecutionService) {
                this.disposables.push(instance);
                return instance;
            }
            throw new Error(`Daemon class ${cls.name} must inherit PythonDaemonExecutionService.`);
        } catch (ex) {
            traceError('Failed to start the Daemon, StdErr: ', stdError);
            traceError('Failed to start the Daemon, ProcEndEx', procEndEx || ex);
            traceError('Failed  to start the Daemon, Ex', ex);
            throw ex;
        }
    }
    /**
     * Wrapper for all promise operations to be performed on a daemon.
     * Gets a daemon from the pool, executes the required code, then returns the daemon back into the pool.
     *
     * @private
     * @template T
     * @param {(daemon: IPythonExecutionService) => Promise<T>} cb
     * @returns {Promise<T>}
     * @memberof PythonDaemonExecutionServicePool
     */
    private async wrapCall<T>(
        cb: (daemon: IPythonExecutionService) => Promise<T>,
        daemonLogMessage: { args: string[]; options?: SpawnOptions }
    ): Promise<T> {
        const daemon = await this.popDaemonFromPool();
        try {
            // When using the daemon, log the message ourselves.
            if (daemon instanceof PythonDaemonExecutionService) {
                this.logger.logProcess(`${this.pythonPath} (daemon)`, daemonLogMessage.args, daemonLogMessage.options);
            }
            return await cb(daemon);
        } finally {
            this.pushDaemonIntoPool('StandardDaemon', daemon);
        }
    }
    /**
     * Wrapper for all observable operations to be performed on a daemon.
     * Gets a daemon from the pool, executes the required code, then returns the daemon back into the pool.
     *
     * @private
     * @param {(daemon: IPythonExecutionService) => ObservableExecutionResult<string>} cb
     * @returns {ObservableExecutionResult<string>}
     * @memberof PythonDaemonExecutionServicePool
     */
    private wrapObservableCall(
        cb: (daemon: IPythonExecutionService) => ObservableExecutionResult<string>,
        daemonLogMessage: { args: string[]; options?: SpawnOptions }
    ): ObservableExecutionResult<string> {
        const execService = this.popDaemonFromObservablePool();
        // Possible the daemon returned is a standard python execution service.
        const daemonProc = execService instanceof PythonDaemonExecutionService ? execService.proc : undefined;

        // When using the daemon, log the message ourselves.
        if (daemonProc) {
            this.logger.logProcess(`${this.pythonPath} (daemon)`, daemonLogMessage.args, daemonLogMessage.options);
        }
        const result = cb(execService);
        let completed = false;
        const completeHandler = () => {
            if (completed) {
                return;
            }
            completed = true;
            if (!daemonProc || (!daemonProc.killed && ProcessService.isAlive(daemonProc.pid))) {
                this.pushDaemonIntoPool('ObservableDaemon', execService);
            } else {
                // Possible daemon is dead (explicitly killed or died due to some error).
                this.addDaemonService('ObservableDaemon').ignoreErrors();
            }
        };

        if (daemonProc) {
            daemonProc.on('exit', completeHandler);
            daemonProc.on('close', completeHandler);
        }
        result.out.subscribe(noop, completeHandler, completeHandler);

        return result;
    }
    /**
     * Adds a daemon into a pool.
     *
     * @private
     * @param {DaemonType} type
     * @memberof PythonDaemonExecutionServicePool
     */
    private async addDaemonService(type: DaemonType) {
        const daemon = await this.createDaemonServices();
        const pool = type === 'StandardDaemon' ? this.daemons : this.observableDaemons;
        pool.push(daemon);
    }
    /**
     * Gets a daemon from a pool.
     * If we're unable to get a daemon from a pool within 1s, then return the standard `PythonExecutionService`.
     * The `PythonExecutionService` will spanw the required python process and do the needful.
     *
     * @private
     * @returns {Promise<IPythonExecutionService>}
     * @memberof PythonDaemonExecutionServicePool
     */
    private async popDaemonFromPool(): Promise<IPythonExecutionService> {
        const stopWatch = new StopWatch();
        while (this.daemons.length === 0 && stopWatch.elapsedTime <= this.timeoutWaitingForDaemon) {
            await sleep(50);
        }
        return this.daemons.shift() ?? this.pythonExecutionService;
    }
    /**
     * Gets a daemon from a pool for observable operations.
     * If we're unable to get a daemon from a pool, then return the standard `PythonExecutionService`.
     * The `PythonExecutionService` will spanw the required python process and do the needful.
     *
     * @private
     * @returns {IPythonExecutionService}
     * @memberof PythonDaemonExecutionServicePool
     */
    private popDaemonFromObservablePool(): IPythonExecutionService {
        if (this.observableDaemons.length > 0) {
            return this.observableDaemons.shift()!;
        }
        return this.pythonExecutionService;
    }
    /**
     * Pushes a daemon back into the pool.
     * Before doing this, check whether the daemon is usable or not.
     * If not, then create a new daemon and add it into the pool.
     *
     * @private
     * @param {DaemonType} type
     * @param {IPythonExecutionService} daemon
     * @returns
     * @memberof PythonDaemonExecutionServicePool
     */
    private pushDaemonIntoPool(type: DaemonType, daemon: IPythonExecutionService) {
        if (daemon === this.pythonExecutionService) {
            return;
        }
        // Ensure we test the daemon before we push it back into the pool.
        // Possible it is dead.
        const testAndPushIntoPool = async () => {
            const daemonService = daemon as PythonDaemonExecutionService;
            let procIsDead = false;
            if (
                !daemonService.isAlive ||
                daemonService.proc.killed ||
                !ProcessService.isAlive(daemonService.proc.pid)
            ) {
                procIsDead = true;
            } else {
                // Test sending a ping.
                procIsDead = await this.testDaemon(daemonService.connection)
                    .then(() => false)
                    .catch(() => true);
            }
            if (procIsDead) {
                // The process is dead, create a new daemon.
                await this.addDaemonService(type);
                try {
                    daemonService.dispose();
                } catch {
                    noop();
                }
            } else {
                const pool = type === 'StandardDaemon' ? this.daemons : this.observableDaemons;
                pool.push(daemon as IPythonDaemonExecutionService);
            }
        };

        testAndPushIntoPool().ignoreErrors();
    }
    /**
     * Tests whether a daemon is usable or not by checking whether it responds to a simple ping.
     * If a daemon doesn't reply to a ping in 5s, then its deemed to be dead/not usable.
     *
     * @private
     * @param {MessageConnection} connection
     * @memberof PythonDaemonExecutionServicePool
     */
    @traceDecorators.error('Pinging Daemon Failed')
    private async testDaemon(connection: MessageConnection) {
        // If we don't get a reply to the ping in 5 seconds assume it will never work. Bomb out.
        // At this point there should be some information logged in stderr of the daemon process.
        const fail = createDeferred<{ pong: string }>();
        const timer = setTimeout(() => fail.reject(new Error('Timeout waiting for daemon to start')), 5_000);
        const request = new RequestType<{ data: string }, { pong: string }, void, void>('ping');
        // Check whether the daemon has started correctly, by sending a ping.
        const result = await Promise.race([fail.promise, connection.sendRequest(request, { data: 'hello' })]);
        clearTimeout(timer);
        if (result.pong !== 'hello') {
            throw new Error(`Daemon did not reply to the ping, received: ${result.pong}`);
        }
    }
}<|MERGE_RESOLUTION|>--- conflicted
+++ resolved
@@ -70,16 +70,6 @@
     }
     public async initialize() {
         const promises = Promise.all(
-<<<<<<< HEAD
-            // tslint:disable-next-line: prefer-array-literal
-            [...new Array(this.options.daemonCount ?? 2).keys()].map(() => this.addDaemonService('StandardDaemon'))
-        );
-        const promises2 = Promise.all(
-            // tslint:disable-next-line: prefer-array-literal
-            [...new Array(this.options.observableDaemonCount ?? 1).keys()].map(() =>
-                this.addDaemonService('ObservableDaemon')
-            )
-=======
             [
                 // tslint:disable-next-line: prefer-array-literal
                 ...new Array(this.options.daemonCount ?? 2).keys()
@@ -90,7 +80,6 @@
                 // tslint:disable-next-line: prefer-array-literal
                 ...new Array(this.options.observableDaemonCount ?? 1).keys()
             ].map(() => this.addDaemonService('ObservableDaemon'))
->>>>>>> bd9615ac
         );
 
         await Promise.all([promises, promises2]);
